"""Module containing common function.
"""

import os
import traceback
from pathlib import Path

import numpy as np

import config as cfg


def spectrogram_from_file(path, fig_num=None):
    """
    Generate a spectrogram from an audio file.

    Parameters:
    path (str): The path to the audio file.

    Returns:
    matplotlib.figure.Figure: The generated spectrogram figure.
    """
    import librosa
    import librosa.display
    import matplotlib.pyplot as plt
    f = plt.figure(fig_num)
    f.clf()
    ax = f.add_subplot(111)
    s, _ = librosa.load(path)
    D = librosa.stft(s, n_fft=1024, hop_length=512)  # STFT of y
    S_db = librosa.amplitude_to_db(np.abs(D), ref=np.max)
    
    return librosa.display.specshow(S_db, ax=ax, n_fft=1024, hop_length=512).figure


<<<<<<< HEAD
def collect_audio_files(path: str):
=======
def collect_audio_files(path: str, max_files: int = None):
>>>>>>> 13fa551f
    """Collects all audio files in the given directory.

    Args:
        path: The directory to be searched.

    Returns:
        A sorted list of all audio files in the directory.
    """
    # Get all files in directory with os.walk
    files = []

    for root, _, flist in os.walk(path):
        for f in flist:
            if not f.startswith(".") and f.rsplit(".", 1)[-1].lower() in cfg.ALLOWED_FILETYPES:
                files.append(os.path.join(root, f))

                if max_files and len(files) >= max_files:
                    return sorted(files)

    return sorted(files)


def collect_all_files(path: str, filetypes: list[str], pattern: str = ""):
    """Collects all files of the given filetypes in the given directory.

    Args:
        path: The directory to be searched.
        filetypes: A list of filetypes to be collected.

    Returns:
        A sorted list of all files in the directory.
    """

    files = []

    for root, _, flist in os.walk(path):
        for f in flist:
            if not f.startswith(".") and f.rsplit(".", 1)[-1].lower() in filetypes and (pattern in f or not pattern):
                files.append(os.path.join(root, f))

    return sorted(files)


def readLines(path: str):
    """Reads the lines into a list.

    Opens the file and reads its contents into a list.
    It is expected to have one line for each species or label.

    Args:
        path: Absolute path to the species file.

    Returns:
        A list of all species inside the file.
    """
    return Path(path).read_text(encoding="utf-8").splitlines() if path else []


def list_subdirectories(path: str):
    """Lists all directories inside a path.

    Retrieves all the subdirectories in a given path without recursion.

    Args:
        path: Directory to be searched.

    Returns:
        A filter sequence containing the absolute paths to all directories.
    """
    return filter(lambda el: os.path.isdir(os.path.join(path, el)), os.listdir(path))


def random_multilabel_split(x, y, val_ratio=0.2):
    """Splits the data into training and validation data.

    Makes sure that each combination of classes is represented in both sets.

    Args:
        x: Samples.
        y: One-hot labels.
        val_ratio: The ratio of validation data.

    Returns:
        A tuple of (x_train, y_train, x_val, y_val).

    """

    # Set numpy random seed
    np.random.seed(cfg.RANDOM_SEED)

    # Find all combinations of labels
    class_combinations = np.unique(y, axis=0)

    # Initialize training and validation data
    x_train, y_train, x_val, y_val = [], [], [], []

    # Split the data for each combination of labels
    for class_combination in class_combinations:
        # find all indices
        indices = np.where((y == class_combination).all(axis=1))[0]

        # When negative sample use only for training
        if -1 in class_combination:
            x_train.append(x[indices])
            y_train.append(y[indices])
        # Otherwise split according to the validation split
        else:
            # Get number of samples for each set
            num_samples = len(indices)
            num_samples_train = max(1, int(num_samples * (1 - val_ratio)))
            num_samples_val = max(0, num_samples - num_samples_train)
            # Randomly choose samples for training and validation
            np.random.shuffle(indices)
            train_indices = indices[:num_samples_train]
            val_indices = indices[num_samples_train : num_samples_train + num_samples_val]
            # Append samples to training and validation data
            x_train.append(x[train_indices])
            y_train.append(y[train_indices])
            x_val.append(x[val_indices])
            y_val.append(y[val_indices])

    # Concatenate data
    x_train = np.concatenate(x_train)
    y_train = np.concatenate(y_train)
    x_val = np.concatenate(x_val)
    y_val = np.concatenate(y_val)

    # Shuffle data
    indices = np.arange(len(x_train))
    np.random.shuffle(indices)
    x_train = x_train[indices]
    y_train = y_train[indices]

    indices = np.arange(len(x_val))
    np.random.shuffle(indices)
    x_val = x_val[indices]
    y_val = y_val[indices]

    return x_train, y_train, x_val, y_val


def random_split(x, y, val_ratio=0.2):
    """Splits the data into training and validation data.

    Makes sure that each class is represented in both sets.

    Args:
        x: Samples.
        y: One-hot labels.
        val_ratio: The ratio of validation data.

    Returns:
        A tuple of (x_train, y_train, x_val, y_val).
    """

    # Set numpy random seed
    np.random.seed(cfg.RANDOM_SEED)

    # Get number of classes
    num_classes = y.shape[1]

    # Initialize training and validation data
    x_train, y_train, x_val, y_val = [], [], [], []

    # Split data
    for i in range(num_classes):
        # Get indices of positive samples of current class
        positive_indices = np.where(y[:, i] == 1)[0]

        # Get indices of negative samples of current class
        negative_indices = np.where(y[:, i] == -1)[0]

        # Get number of samples for each set
        num_samples = len(positive_indices)
        num_samples_train = max(1, int(num_samples * (1 - val_ratio)))
        num_samples_val = max(0, num_samples - num_samples_train)

        # Randomly choose samples for training and validation
        np.random.shuffle(positive_indices)
        train_indices = positive_indices[:num_samples_train]
        val_indices = positive_indices[num_samples_train : num_samples_train + num_samples_val]

        # Append samples to training and validation data
        x_train.append(x[train_indices])
        y_train.append(y[train_indices])
        x_val.append(x[val_indices])
        y_val.append(y[val_indices])

        # Append negative samples to training data
        x_train.append(x[negative_indices])
        y_train.append(y[negative_indices])

    # Add samples for non-event classes to training and validation data
    non_event_indices = np.where(np.sum(y[:, :], axis=1) == 0)[0]
    num_samples = len(non_event_indices)
    num_samples_train = max(1, int(num_samples * (1 - val_ratio)))
    num_samples_val = max(0, num_samples - num_samples_train)
    np.random.shuffle(non_event_indices)
    train_indices = non_event_indices[:num_samples_train]
    val_indices = non_event_indices[num_samples_train : num_samples_train + num_samples_val]
    x_train.append(x[train_indices])
    y_train.append(y[train_indices])
    x_val.append(x[val_indices])
    y_val.append(y[val_indices])

    # Concatenate data
    x_train = np.concatenate(x_train)
    y_train = np.concatenate(y_train)
    x_val = np.concatenate(x_val)
    y_val = np.concatenate(y_val)

    # Shuffle data
    indices = np.arange(len(x_train))
    np.random.shuffle(indices)
    x_train = x_train[indices]
    y_train = y_train[indices]

    indices = np.arange(len(x_val))
    np.random.shuffle(indices)
    x_val = x_val[indices]
    y_val = y_val[indices]

    return x_train, y_train, x_val, y_val


def mixup(x, y, augmentation_ratio=0.25, alpha=0.2):
    """Apply mixup to the given data.

    Mixup is a data augmentation technique that generates new samples by
    mixing two samples and their labels.

    Args:
        x: Samples.
        y: One-hot labels.
        augmentation_ratio: The ratio of augmented samples.
        alpha: The beta distribution parameter.

    Returns:
        Augmented data.
    """

    # Set numpy random seed
    np.random.seed(cfg.RANDOM_SEED)

    # Get indices of all positive samples
    positive_indices = np.unique(np.where(y[:, :] == 1)[0])

    # Calculate the number of samples to augment based on the ratio
    num_samples_to_augment = int(len(positive_indices) * augmentation_ratio)

    # Indices of samples, that are already mixed up
    mixed_up_indices = []

    for _ in range(num_samples_to_augment):

        # Randomly choose one instance from the positive samples
        index = np.random.choice(positive_indices)

        # Choose another one, when the chosen one was already mixed up
        while index in mixed_up_indices:
            index = np.random.choice(positive_indices)

        x1, y1 = x[index], y[index]

        # Randomly choose a different instance from the dataset
        second_index = np.random.choice(positive_indices)

        # Choose again, when the same or an already mixed up sample was selected
        while second_index == index or second_index in mixed_up_indices:
            second_index = np.random.choice(positive_indices)
        x2, y2 = x[second_index], y[second_index]

        # Generate a random mixing coefficient (lambda)
        lambda_ = np.random.beta(alpha, alpha)

        # Mix the embeddings and labels
        mixed_x = lambda_ * x1 + (1 - lambda_) * x2
        mixed_y = lambda_ * y1 + (1 - lambda_) * y2

        # Replace one of the original samples and labels with the augmented sample and labels
        x[index] = mixed_x
        y[index] = mixed_y

        # Mark the sample as already mixed up
        mixed_up_indices.append(index)

    del mixed_x
    del mixed_y

    return x, y


def label_smoothing(y, alpha=0.1):
    # Subtract alpha from correct label when it is >0
    y[y > 0] -= alpha

    # Assigned alpha to all other labels
    y[y == 0] = alpha / y.shape[0]

    return y


def upsampling(x, y, ratio=0.5, mode="repeat"):
    """Balance data through upsampling.

    We upsample minority classes to have at least 10% (ratio=0.1) of the samples of the majority class.

    Args:
        x: Samples.
        y: One-hot labels.
        ratio: The minimum ratio of minority to majority samples.
        mode: The upsampling mode. Either 'repeat', 'mean', 'linear' or 'smote'.

    Returns:
        Upsampled data.
    """

    # Set numpy random seed
    np.random.seed(cfg.RANDOM_SEED)

    # Determine min number of samples
    if cfg.BINARY_CLASSIFICATION:
        min_samples = int(max(y.sum(axis=0), len(y) - y.sum(axis=0)) * ratio)
    else:
        min_samples = int(np.max(y.sum(axis=0)) * ratio)

    x_temp = []
    y_temp = []
    if mode == "repeat":
        if cfg.BINARY_CLASSIFICATION:
            # Determine if 1 or 0 is the minority class
            if y.sum(axis=0) < len(y) - y.sum(axis=0):
                minority_label = 1
            else:
                minority_label = 0
            while np.where(y == minority_label)[0].shape[0] + len(y_temp) < min_samples:
                # Randomly choose a sample from the minority class
                random_index = np.random.choice(np.where(y == minority_label)[0])

                # Append the sample and label to a temp list
                x_temp.append(x[random_index])
                y_temp.append(y[random_index])
        else:
            # For each class with less than min_samples ranomdly repeat samples
            for i in range(y.shape[1]):
                while y[:, i].sum() + len(y_temp) < min_samples:
                    # Randomly choose a sample from the minority class
                    random_index = np.random.choice(np.where(y[:, i] == 1)[0])

                    # Append the sample and label to a temp list
                    x_temp.append(x[random_index])
                    y_temp.append(y[random_index])

    elif mode == "mean":
        # For each class with less than min_samples
        # select two random samples and calculate the mean
        def applyMean(x, y, random_indices):
            # Calculate the mean of the two samples
            mean = np.mean(x[random_indices], axis=0)

            # Append the mean and label to a temp list
            x_temp.append(mean)
            y_temp.append(y[random_indices[0]])

        if cfg.BINARY_CLASSIFICATION:
            # Determine if 1 or 0 is the minority class
            if y.sum(axis=0) < len(y) - y.sum(axis=0):
                minority_label = 1
            else:
                minority_label = 0
            while np.where(y == minority_label)[0].shape[0] + len(y_temp) < min_samples:
                # Randomly choose two samples from the minority class
                random_indices = np.random.choice(np.where(y == minority_label)[0], 2)

                # Calculate the mean of the two samples
                applyMean(x, y, random_indices)

        else:
            for i in range(y.shape[1]):
                while y[:, i].sum() + len(y_temp) < min_samples:
                    # Randomly choose two samples from the minority class
                    random_indices = np.random.choice(np.where(y[:, i] == 1)[0], 2)

                    # Calculate the mean of the two samples
                    applyMean(x, y, random_indices)

    elif mode == "linear":
        # For each class with less than min_samples
        # select two random samples and calculate the linear combination
        def applyLinearCombination(x, y, random_indices):
            # Calculate the linear combination of the two samples
            alpha = np.random.uniform(0, 1)
            new_sample = alpha * x[random_indices[0]] + (1 - alpha) * x[random_indices[1]]

            # Append the new sample and label to a temp list
            x_temp.append(new_sample)
            y_temp.append(y[random_indices[0]])

        if cfg.BINARY_CLASSIFICATION:
            # Determine if 1 or 0 is the minority class
            if y.sum(axis=0) < len(y) - y.sum(axis=0):
                minority_label = 1
            else:
                minority_label = 0
            while np.where(y == minority_label)[0].shape[0] + len(y_temp) < min_samples:

                # Randomly choose two samples from the minority class
                random_indices = np.random.choice(np.where(y == minority_label)[0], 2)

                # Apply linear combination
                applyLinearCombination(x, y, random_indices)

        else:
            for i in range(y.shape[1]):
                while y[:, i].sum() + len(y_temp) < min_samples:
                    # Randomly choose two samples from the minority class
                    random_indices = np.random.choice(np.where(y[:, i] == 1)[0], 2)

                    # Apply linear combination
                    applyLinearCombination(x, y, random_indices)

    elif mode == "smote":
        # For each class with less than min_samples apply SMOTE
        def applySmote(x, y, random_index, k=5):

            # Get the k nearest neighbors
            distances = np.sqrt(np.sum((x - x[random_index]) ** 2, axis=1))
            indices = np.argsort(distances)[1 : k + 1]

            # Randomly choose one of the neighbors
            random_neighbor = np.random.choice(indices)

            # Calculate the difference vector
            diff = x[random_neighbor] - x[random_index]

            # Randomly choose a weight between 0 and 1
            weight = np.random.uniform(0, 1)

            # Calculate the new sample
            new_sample = x[random_index] + weight * diff

            # Append the new sample and label to a temp list
            x_temp.append(new_sample)
            y_temp.append(y[random_index])

        if cfg.BINARY_CLASSIFICATION:
            # Determine if 1 or 0 is the minority class
            if y.sum(axis=0) < len(y) - y.sum(axis=0):
                minority_label = 1
            else:
                minority_label = 0
            while np.where(y == minority_label)[0].shape[0] + len(y_temp) < min_samples:
                # Randomly choose a sample from the minority class
                random_index = np.random.choice(np.where(y == minority_label)[0])

                # Apply SMOTE
                applySmote(x, y, random_index)

        else:
            for i in range(y.shape[1]):
                while y[:, i].sum() + len(y_temp) < min_samples:
                    # Randomly choose a sample from the minority class
                    random_index = np.random.choice(np.where(y[:, i] == 1)[0])

                    # Apply SMOTE
                    applySmote(x, y, random_index)

    # Append the temp list to the original data
    if len(x_temp) > 0:
        x = np.vstack((x, np.array(x_temp)))
        y = np.vstack((y, np.array(y_temp)))

    # Shuffle data
    indices = np.arange(len(x))
    np.random.shuffle(indices)
    x = x[indices]
    y = y[indices]

    del x_temp
    del y_temp

    return x, y


def saveToCache(cache_file: str, x_train: np.ndarray, y_train: np.ndarray, labels: list[str]):
    """Saves the training data to a cache file.

    Args:
        cache_file: The path to the cache file.
        x_train: The training samples.
        y_train: The training labels.
        labels: The list of labels.
    """
    # Create cache directory
    os.makedirs(os.path.dirname(cache_file), exist_ok=True)

    # Save to cache
    np.savez_compressed(
        cache_file,
        x_train=x_train,
        y_train=y_train,
        labels=labels,
        binary_classification=cfg.BINARY_CLASSIFICATION,
        multi_label=cfg.MULTI_LABEL,
    )


def loadFromCache(cache_file: str):
    """Loads the training data from a cache file.

    Args:
        cache_file: The path to the cache file.

    Returns:
        A tuple of (x_train, y_train, labels).

    """
    # Load from cache
    cache = np.load(cache_file, allow_pickle=True)

    # Get data
    x_train = cache["x_train"]
    y_train = cache["y_train"]
    labels = cache["labels"]
    binary_classification = bool(cache["binary_classification"]) if "binary_classification" in cache.keys() else False
    multi_label = bool(cache["multi_label"]) if "multi_label" in cache.keys() else False

    return x_train, y_train, labels, binary_classification, multi_label


def clearErrorLog():
    """Clears the error log file.

    For debugging purposes.
    """
    if os.path.isfile(cfg.ERROR_LOG_FILE):
        os.remove(cfg.ERROR_LOG_FILE)


def writeErrorLog(ex: Exception):
    """Writes an exception to the error log.

    Formats the stacktrace and writes it in the error log file configured in the config.

    Args:
        ex: An exception that occurred.
    """
    import datetime

    with open(cfg.ERROR_LOG_FILE, "a") as elog:
        elog.write(
            datetime.datetime.now().strftime("[%Y-%m-%d %H:%M:%S]")
            + "\n"
            + "".join(traceback.TracebackException.from_exception(ex).format())
            + "\n"
        )


def img2base64(path):

    import base64

    with open(path, "rb") as img_file:
        return base64.b64encode(img_file.read()).decode("utf-8")


def save_model_params(file_path):
    """Saves the params used to train the custom classifier.

    The hyperparams will be saved to disk in a file named 'model_params.csv'.

    Args:
        directory: The directoy the 'model_params.csv' should be saved to.
    """
    import csv

    with open(file_path, "w", newline="") as paramsfile:
        paramswriter = csv.writer(paramsfile)
        paramswriter.writerow(
            (
                "Hidden units",
                "Dropout",
                "Batchsize",
                "Learning rate",
                "Crop mode",
                "Crop overlap",
                "Upsamling mode",
                "Upsamling ratio",
                "use mixup",
                "use label smoothing",
            )
        )
        paramswriter.writerow(
            (
                cfg.TRAIN_HIDDEN_UNITS,
                cfg.TRAIN_DROPOUT,
                cfg.TRAIN_BATCH_SIZE,
                cfg.TRAIN_LEARNING_RATE,
                cfg.SAMPLE_CROP_MODE,
                cfg.SIG_OVERLAP,
                cfg.UPSAMPLING_MODE,
                cfg.UPSAMPLING_RATIO,
                cfg.TRAIN_WITH_MIXUP,
                cfg.TRAIN_WITH_LABEL_SMOOTHING,
            )
        )<|MERGE_RESOLUTION|>--- conflicted
+++ resolved
@@ -33,11 +33,7 @@
     return librosa.display.specshow(S_db, ax=ax, n_fft=1024, hop_length=512).figure
 
 
-<<<<<<< HEAD
-def collect_audio_files(path: str):
-=======
 def collect_audio_files(path: str, max_files: int = None):
->>>>>>> 13fa551f
     """Collects all audio files in the given directory.
 
     Args:
