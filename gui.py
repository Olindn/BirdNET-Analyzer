import concurrent.futures
import os
import sys
from multiprocessing import freeze_support
from pathlib import Path

import gradio as gr
import librosa
import webview

import analyze
import config as cfg
import segments
import species
import utils
from train import trainModel

_WINDOW: webview.Window
OUTPUT_TYPE_MAP = {"Raven selection table": "table", "Audacity": "audacity", "R": "r", "CSV": "csv"}
ORIGINAL_MODEL_PATH = cfg.MODEL_PATH
ORIGINAL_MDATA_MODEL_PATH = cfg.MDATA_MODEL_PATH
ORIGINAL_LABELS_FILE = cfg.LABELS_FILE
ORIGINAL_TRANSLATED_LABELS_PATH = cfg.TRANSLATED_LABELS_PATH


def analyzeFile_wrapper(entry):
    return (entry[0], analyze.analyzeFile(entry))


def extractSegments_wrapper(entry):
    return (entry[0][0], segments.extractSegments(entry))


def validate(value, msg):
    """Checks if the value ist not falsy.

    If the value is falsy, an error will be raised.

    Args:
        value: Value to be tested.
        msg: Message in case of an error.
    """
    if not value:
        raise gr.Error(msg)


def runSingleFileAnalysis(
    input_path,
    confidence,
    sensitivity,
    overlap,
    species_list_choice,
    species_list_file,
    lat,
    lon,
    week,
    use_yearlong,
    sf_thresh,
    custom_classifier_file,
    locale,
):
    validate(input_path, "Please select a file.")

    return runAnalysis(
        input_path,
        None,
        confidence,
        sensitivity,
        overlap,
        species_list_choice,
        species_list_file,
        lat,
        lon,
        week,
        use_yearlong,
        sf_thresh,
        custom_classifier_file,
        "csv",
        "en" if not locale else locale,
        1,
        4,
        None,
        progress=None,
    )


def runBatchAnalysis(
    output_path,
    confidence,
    sensitivity,
    overlap,
    species_list_choice,
    species_list_file,
    lat,
    lon,
    week,
    use_yearlong,
    sf_thresh,
    custom_classifier_file,
    output_type,
    locale,
    batch_size,
    threads,
    input_dir,
    progress=gr.Progress(),
):
    validate(input_dir, "Please select a directory.")
    batch_size = int(batch_size)
    threads = int(threads)

    if species_list_choice == _CUSTOM_SPECIES:
        validate(species_list_file, "Please select a species list.")

    return runAnalysis(
        None,
        output_path,
        confidence,
        sensitivity,
        overlap,
        species_list_choice,
        species_list_file,
        lat,
        lon,
        week,
        use_yearlong,
        sf_thresh,
        custom_classifier_file,
        output_type,
        "en" if not locale else locale,
        batch_size if batch_size and batch_size > 0 else 1,
        threads if threads and threads > 0 else 4,
        input_dir,
        progress,
    )


def runAnalysis(
    input_path: str,
    output_path: str | None,
    confidence: float,
    sensitivity: float,
    overlap: float,
    species_list_choice: str,
    species_list_file,
    lat: float,
    lon: float,
    week: int,
    use_yearlong: bool,
    sf_thresh: float,
    custom_classifier_file,
    output_type: str,
    locale: str,
    batch_size: int,
    threads: int,
    input_dir: str,
    progress: gr.Progress | None,
):
    """Starts the analysis.

    Args:
        input_path: Either a file or directory.
        output_path: The output path for the result, if None the input_path is used
        confidence: The selected minimum confidence.
        sensitivity: The selected sensitivity.
        overlap: The selected segment overlap.
        species_list_choice: The choice for the species list.
        species_list_file: The selected custom species list file.
        lat: The selected latitude.
        lon: The selected longitude.
        week: The selected week of the year.
        use_yearlong: Use yearlong instead of week.
        sf_thresh: The threshold for the predicted species list.
        custom_classifier_file: Custom classifier to be used.
        output_type: The type of result to be generated.
        locale: The translation to be used.
        batch_size: The number of samples in a batch.
        threads: The number of threads to be used.
        input_dir: The input directory.
        progress: The gradio progress bar.
    """
    if progress is not None:
        progress(0, desc="Preparing ...")

    locale = locale.lower()
    # Load eBird codes, labels
    cfg.CODES = analyze.loadCodes()
    cfg.LABELS = utils.readLines(ORIGINAL_LABELS_FILE)
    cfg.LATITUDE, cfg.LONGITUDE, cfg.WEEK = lat, lon, -1 if use_yearlong else week
    cfg.LOCATION_FILTER_THRESHOLD = sf_thresh

    if species_list_choice == _CUSTOM_SPECIES:
        if not species_list_file or not species_list_file.name:
            cfg.SPECIES_LIST_FILE = None
        else:
            cfg.SPECIES_LIST_FILE = os.path.join(os.path.dirname(os.path.abspath(sys.argv[0])), species_list_file.name)

            if os.path.isdir(cfg.SPECIES_LIST_FILE):
                cfg.SPECIES_LIST_FILE = os.path.join(cfg.SPECIES_LIST_FILE, "species_list.txt")

        cfg.SPECIES_LIST = utils.readLines(cfg.SPECIES_LIST_FILE)
        cfg.CUSTOM_CLASSIFIER = None
    elif species_list_choice == _PREDICT_SPECIES:
        cfg.SPECIES_LIST_FILE = None
        cfg.CUSTOM_CLASSIFIER = None
        cfg.SPECIES_LIST = species.getSpeciesList(cfg.LATITUDE, cfg.LONGITUDE, cfg.WEEK, cfg.LOCATION_FILTER_THRESHOLD)
    elif species_list_choice == _CUSTOM_CLASSIFIER:
        if custom_classifier_file is None:
            raise gr.Error("No custom classifier selected.")

        # Set custom classifier?
        cfg.CUSTOM_CLASSIFIER = custom_classifier_file  # we treat this as absolute path, so no need to join with dirname
        cfg.LABELS_FILE = custom_classifier_file.replace(".tflite", "_Labels.txt")  # same for labels file
        cfg.LABELS = utils.readLines(cfg.LABELS_FILE)
        cfg.LATITUDE = -1
        cfg.LONGITUDE = -1
        cfg.SPECIES_LIST_FILE = None
        cfg.SPECIES_LIST = []
        locale = "en"
    else:
        cfg.SPECIES_LIST_FILE = None
        cfg.SPECIES_LIST = []
        cfg.CUSTOM_CLASSIFIER = None

    # Load translated labels
    lfile = os.path.join(cfg.TRANSLATED_LABELS_PATH, os.path.basename(cfg.LABELS_FILE).replace(".txt", f"_{locale}.txt"))
    if not locale in ["en"] and os.path.isfile(lfile):
        cfg.TRANSLATED_LABELS = utils.readLines(lfile)
    else:
        cfg.TRANSLATED_LABELS = cfg.LABELS

    if len(cfg.SPECIES_LIST) == 0:
        print(f"Species list contains {len(cfg.LABELS)} species")
    else:
        print(f"Species list contains {len(cfg.SPECIES_LIST)} species")

    # Set input and output path
    cfg.INPUT_PATH = input_path

    if input_dir:
        cfg.OUTPUT_PATH = output_path if output_path else input_dir
    else:
        cfg.OUTPUT_PATH = output_path if output_path else input_path.split(".", 1)[0] + ".csv"

    # Parse input files
    if input_dir:
        cfg.FILE_LIST = utils.collect_audio_files(input_dir)
        cfg.INPUT_PATH = input_dir
    elif os.path.isdir(cfg.INPUT_PATH):
        cfg.FILE_LIST = utils.collect_audio_files(cfg.INPUT_PATH)
    else:
        cfg.FILE_LIST = [cfg.INPUT_PATH]

    validate(cfg.FILE_LIST, "No audio files found.")

    # Set confidence threshold
    cfg.MIN_CONFIDENCE = confidence

    # Set sensitivity
    cfg.SIGMOID_SENSITIVITY = sensitivity

    # Set overlap
    cfg.SIG_OVERLAP = overlap

    # Set result type
    cfg.RESULT_TYPE = OUTPUT_TYPE_MAP[output_type] if output_type in OUTPUT_TYPE_MAP else output_type.lower()

    if not cfg.RESULT_TYPE in ["table", "audacity", "r", "csv"]:
        cfg.RESULT_TYPE = "table"

    # Set number of threads
    if input_dir:
        cfg.CPU_THREADS = max(1, int(threads))
        cfg.TFLITE_THREADS = 1
    else:
        cfg.CPU_THREADS = 1
        cfg.TFLITE_THREADS = max(1, int(threads))

    # Set batch size
    cfg.BATCH_SIZE = max(1, int(batch_size))

    flist = []

    for f in cfg.FILE_LIST:
        flist.append((f, cfg.getConfig()))

    result_list = []

    if progress is not None:
        progress(0, desc="Starting ...")

    # Analyze files
    if cfg.CPU_THREADS < 2:
        for entry in flist:
            result = analyzeFile_wrapper(entry)

            result_list.append(result)
    else:
        with concurrent.futures.ProcessPoolExecutor(max_workers=cfg.CPU_THREADS) as executor:
            futures = (executor.submit(analyzeFile_wrapper, arg) for arg in flist)
            for i, f in enumerate(concurrent.futures.as_completed(futures), start=1):
                if progress is not None:
                    progress((i, len(flist)), total=len(flist), unit="files")
                result = f.result()

                result_list.append(result)

    return [[os.path.relpath(r[0], input_dir), r[1]] for r in result_list] if input_dir else cfg.OUTPUT_PATH


_CUSTOM_SPECIES = "Custom species list"
_PREDICT_SPECIES = "Species by location"
_CUSTOM_CLASSIFIER = "Custom classifier"
_ALL_SPECIES = "all species"


def show_species_choice(choice: str):
    """Sets the visibility of the species list choices.

    Args:
        choice: The label of the currently active choice.

    Returns:
        A list of [
            Row update,
            File update,
            Column update,
            Column update,
        ]
    """
    if choice == _CUSTOM_SPECIES:
        return [
            gr.Row.update(visible=False),
            gr.File.update(visible=True),
            gr.Column.update(visible=False),
            gr.Column.update(visible=False),
        ]
    elif choice == _PREDICT_SPECIES:
        return [
            gr.Row.update(visible=True),
            gr.File.update(visible=False),
            gr.Column.update(visible=False),
            gr.Column.update(visible=False),
        ]
    elif choice == _CUSTOM_CLASSIFIER:
        return [
            gr.Row.update(visible=False),
            gr.File.update(visible=False),
            gr.Column.update(visible=True),
            gr.Column.update(visible=False),
        ]

    return [
        gr.Row.update(visible=False),
        gr.File.update(visible=False),
        gr.Column.update(visible=False),
        gr.Column.update(visible=True),
    ]


def select_subdirectories():
    """Creates a directory selection dialog.

    Returns:
        A tuples of (directory, list of subdirectories) or (None, None) if the dialog was canceled.
    """
    dir_name = _WINDOW.create_file_dialog(webview.FOLDER_DIALOG)

    if dir_name:
        subdirs = utils.list_subdirectories(dir_name[0])

        return dir_name[0], [[d] for d in subdirs]

    return None, None


def select_file(filetypes=()):
    """Creates a file selection dialog.

    Args:
        filetypes: List of filetypes to be filtered in the dialog.

    Returns:
        The selected file or None of the dialog was canceled.
    """
    files = _WINDOW.create_file_dialog(webview.OPEN_DIALOG, file_types=filetypes)
    return files[0] if files else None


def format_seconds(secs: float):
    """Formats a number of seconds into a string.

    Formats the seconds into the format "h:mm:ss.ms"

    Args:
        secs: Number of seconds.

    Returns:
        A string with the formatted seconds.
    """
    hours, secs = divmod(secs, 3600)
    minutes, secs = divmod(secs, 60)

    return "{:2.0f}:{:02.0f}:{:06.3f}".format(hours, minutes, secs)


def select_directory(collect_files=True):
    """Shows a directory selection system dialog.

    Uses the pywebview to create a system dialog.

    Args:
        collect_files: If True, also lists a files inside the directory.

    Returns:
        If collect_files==True, returns (directory path, list of (relative file path, audio length))
        else just the directory path.
        All values will be None of the dialog is cancelled.
    """
    dir_name = _WINDOW.create_file_dialog(webview.FOLDER_DIALOG)

    if collect_files:
        if not dir_name:
            return None, None

        files = utils.collect_audio_files(dir_name[0])

        return dir_name[0], [
            [os.path.relpath(file, dir_name[0]), format_seconds(librosa.get_duration(filename=file))] for file in files
        ]

    return dir_name[0] if dir_name else None


def start_training(
    data_dir, output_dir, classifier_name, epochs, batch_size, learning_rate, hidden_units, progress=gr.Progress()
):
    """Starts the training of a custom classifier.

    Args:
        data_dir: Directory containing the training data.
        output_dir: Directory for the new classifier.
        classifier_name: File name of the classifier.
        epochs: Number of epochs to train for.
        batch_size: Number of samples in one batch.
        learning_rate: Learning rate for training.
        hidden_units: If > 0 the classifier contains a further hidden layer.
        progress: The gradio progress bar.

    Returns:
        Returns a matplotlib.pyplot figure.
    """
    validate(data_dir, "Please select your Training data.")
    validate(output_dir, "Please select a directory for the classifier.")
    validate(classifier_name, "Please enter a valid name for the classifier.")

    if not epochs or epochs < 0:
        raise gr.Error("Please enter a valid number of epochs.")

    if not batch_size or batch_size < 0:
        raise gr.Error("Please enter a valid batch size.")

    if not learning_rate or learning_rate < 0:
        raise gr.Error("Please enter a valid learning rate.")

    if not hidden_units or hidden_units < 0:
        hidden_units = 0

    if progress is not None:
        progress((0, epochs), desc="Loading data & building classifier", unit="epoch")

    if not classifier_name.endswith(".tflite"):
        classifier_name += ".tflite"

    cfg.TRAIN_DATA_PATH = data_dir
    cfg.CUSTOM_CLASSIFIER = str(Path(output_dir) / classifier_name)
    cfg.TRAIN_EPOCHS = int(epochs)
    cfg.TRAIN_BATCH_SIZE = int(batch_size)
    cfg.TRAIN_LEARNING_RATE = learning_rate
    cfg.TRAIN_HIDDEN_UNITS = int(hidden_units)

    def progression(epoch, logs=None):
        if progress is not None:
            if epoch + 1 == epochs:
                progress((epoch + 1, epochs), total=epochs, unit="epoch", desc=f"Saving at {cfg.CUSTOM_CLASSIFIER}")
            else:
                progress((epoch + 1, epochs), total=epochs, unit="epoch")

    history = trainModel(on_epoch_end=progression)

    precision = history.history["val_prec"]

    import matplotlib.pyplot as plt

    fig = plt.figure()
    plt.plot(precision)
    plt.ylabel("Precision")
    plt.xlabel("Epoch")

    return fig


def extract_segments(audio_dir, result_dir, output_dir, min_conf, num_seq, seq_length, threads, progress=gr.Progress()):
    validate(audio_dir, "Not audio directory selected")

    if not result_dir:
        result_dir = audio_dir

    if not output_dir:
        output_dir = audio_dir

    if progress is not None:
        progress(0, desc="Searching files ...")


    # Parse audio and result folders
    cfg.FILE_LIST = segments.parseFolders(audio_dir, result_dir)

    # Set output folder
    cfg.OUTPUT_PATH = output_dir

    # Set number of threads
    cfg.CPU_THREADS = int(threads)

    # Set confidence threshold
    cfg.MIN_CONFIDENCE = max(0.01, min(0.99, min_conf))

    # Parse file list and make list of segments
    cfg.FILE_LIST = segments.parseFiles(cfg.FILE_LIST, max(1, int(num_seq)))

    # Add config items to each file list entry.
    # We have to do this for Windows which does not
    # support fork() and thus each process has to
    # have its own config. USE LINUX!
    flist = [(entry, max(cfg.SIG_LENGTH, float(seq_length)), cfg.getConfig()) for entry in cfg.FILE_LIST]

    result_list = []

<<<<<<< HEAD
    # Extract segments
    if cfg.CPU_THREADS < 2:
        for i, entry in enumerate(flist):
            result = extractSegments_wrapper(entry)
            result_list.append(result)
=======
                with gr.Column(visible=False) as position_row:
                    lat_number = gr.Slider(
                        minimum=-90, maximum=90, value=0, step=1, label="Latitude", info="Recording location latitude."
                    )
                    lon_number = gr.Slider(
                        minimum=-180, maximum=180, value=0, step=1, label="Longitude", info="Recording location longitude."
                    )
                    with gr.Row():
                        yearlong_checkbox = gr.Checkbox(True, label="Year-round")
                        week_number = gr.Slider(
                            minimum=1,
                            maximum=48,
                            value=1,
                            step=1,
                            interactive=False,
                            label="Week",
                            info="Week of the year when the recording was made. Values in [1, 48] (4 weeks per month).",
                        )
>>>>>>> 6b17e02f

            if progress is not None:
                progress((i, len(flist)), total=len(flist), unit="files")
    else:
        with concurrent.futures.ProcessPoolExecutor(max_workers=cfg.CPU_THREADS) as executor:
            futures = (executor.submit(extractSegments_wrapper, arg) for arg in flist)
            for i, f in enumerate(concurrent.futures.as_completed(futures), start=1):
                if progress is not None:
                    progress((i, len(flist)), total=len(flist), unit="files")
                result = f.result()

                result_list.append(result)

    return [[os.path.relpath(r[0], audio_dir), r[1]] for r in result_list]


def sample_sliders(opened=True):
    """Creates the gradio accordion for the inference settings.

    Args:
        opened: If True the accordion is open on init.

    Returns:
        A tuple with the created elements:
        (Slider (min confidence), Slider (sensitivity), Slider (overlap))
    """
    with gr.Accordion("Inference settings", open=opened):
        with gr.Row():
            confidence_slider = gr.Slider(
                minimum=0, maximum=1, value=0.5, step=0.01, label="Minimum Confidence", info="Minimum confidence threshold."
            )
            sensitivity_slider = gr.Slider(
                minimum=0.5,
                maximum=1.5,
                value=1,
                step=0.01,
                label="Sensitivity",
                info="Detection sensitivity; Higher values result in higher sensitivity.",
            )
            overlap_slider = gr.Slider(
                minimum=0, maximum=2.99, value=0, step=0.01, label="Overlap", info="Overlap of prediction segments."
            )

        return confidence_slider, sensitivity_slider, overlap_slider


def locale():
    """Creates the gradio elements for locale selection

    Reads the translated labels inside the checkpoints directory.

    Returns:
        The dropdown element.
    """
    label_files = os.listdir(os.path.join(os.path.dirname(sys.argv[0]), ORIGINAL_TRANSLATED_LABELS_PATH))
    options = ["EN"] + [label_file.rsplit("_", 1)[-1].split(".")[0].upper() for label_file in label_files]

    return gr.Dropdown(options, value="EN", label="Locale", info="Locale for the translated species common names.")


def species_lists(opened=True):
    """Creates the gradio accordion for species selection.

    Args:
        opened: If True the accordion is open on init.

    Returns:
        A tuple with the created elements:
        (Radio (choice), File (custom species list), Slider (lat), Slider (lon), Slider (week), Slider (threshold), Checkbox (yearlong?), State (custom classifier))
    """
    with gr.Accordion("Species selection", open=opened):
        with gr.Row():
            species_list_radio = gr.Radio(
                [_CUSTOM_SPECIES, _PREDICT_SPECIES, _CUSTOM_CLASSIFIER, _ALL_SPECIES],
                value=_ALL_SPECIES,
                label="Species list",
                info="List of all possible species",
                elem_classes="d-block",
            )

            with gr.Column(visible=False) as position_row:
                lat_number = gr.Slider(
                    minimum=-180, maximum=180, value=0, step=1, label="Latitude", info="Recording location latitude."
                )
                lon_number = gr.Slider(
                    minimum=-90, maximum=90, value=0, step=1, label="Longitude", info="Recording location longitude."
                )
                with gr.Row():
                    yearlong_checkbox = gr.Checkbox(True, label="Year-round")
                    week_number = gr.Slider(
                        minimum=1,
                        maximum=48,
                        value=1,
                        step=1,
                        interactive=False,
                        label="Week",
                        info="Week of the year when the recording was made. Values in [1, 48] (4 weeks per month).",
                    )

                    def onChange(use_yearlong):
                        return gr.Slider.update(interactive=(not use_yearlong))

                    yearlong_checkbox.change(onChange, inputs=yearlong_checkbox, outputs=week_number, show_progress=False)
                sf_thresh_number = gr.Slider(
                    minimum=0.01,
                    maximum=0.99,
                    value=0.03,
                    step=0.01,
                    label="Location filter threshold",
                    info="Minimum species occurrence frequency threshold for location filter.",
                )

            species_file_input = gr.File(file_types=[".txt"], info="Path to species list file or folder.", visible=False)
            empty_col = gr.Column()

            with gr.Column(visible=False) as custom_classifier_selector:
                classifier_selection_button = gr.Button("Select classifier")
                classifier_file_input = gr.Files(
                    file_types=[".tflite"], info="Path to the custom classifier.", visible=False, interactive=False
                )
                selected_classifier_state = gr.State()

                def on_custom_classifier_selection_click():
                    file = select_file(("TFLite classifier (*.tflite)",))

                    if file:
                        labels = os.path.splitext(file)[0] + "_Labels.txt"

                        return file, gr.File.update(value=[file, labels], visible=True)

                    return None

                classifier_selection_button.click(
                    on_custom_classifier_selection_click,
                    outputs=[selected_classifier_state, classifier_file_input],
                    show_progress=False,
                )

            species_list_radio.change(
                show_species_choice,
                inputs=[species_list_radio],
                outputs=[position_row, species_file_input, custom_classifier_selector, empty_col],
                show_progress=False,
            )

            return (
                species_list_radio,
                species_file_input,
                lat_number,
                lon_number,
                week_number,
                sf_thresh_number,
                yearlong_checkbox,
                selected_classifier_state,
            )


if __name__ == "__main__":
    freeze_support()

    def build_single_analysis_tab():
        with gr.Tab("Single file"):
            audio_input = gr.Audio(type="filepath", label="file", elem_id="single_file_audio")

            confidence_slider, sensitivity_slider, overlap_slider = sample_sliders(False)
            (
                species_list_radio,
                species_file_input,
                lat_number,
                lon_number,
                week_number,
                sf_thresh_number,
                yearlong_checkbox,
                selected_classifier_state,
            ) = species_lists(False)
            locale_radio = locale()

            inputs = [
                audio_input,
                confidence_slider,
                sensitivity_slider,
                overlap_slider,
                species_list_radio,
                species_file_input,
                lat_number,
                lon_number,
                week_number,
                yearlong_checkbox,
                sf_thresh_number,
                selected_classifier_state,
                locale_radio,
            ]

            output_dataframe = gr.Dataframe(
                type="pandas",
                headers=["Start (s)", "End (s)", "Scientific name", "Common name", "Confidence"],
                elem_classes="mh-200",
            )

            single_file_analyze = gr.Button("Analyze")

            single_file_analyze.click(runSingleFileAnalysis, inputs=inputs, outputs=output_dataframe)

    def build_multi_analysis_tab():
        with gr.Tab("Multiple files"):
            input_directory_state = gr.State()
            output_directory_predict_state = gr.State()
            with gr.Row():
                with gr.Column():
                    select_directory_btn = gr.Button("Select directory (recursive)")
                    directory_input = gr.Matrix(interactive=False, elem_classes="mh-200", headers=["Subpath", "Length"])

                    def select_directory_on_empty():
                        res = select_directory()

                        return res if res[1] else [res[0], [["No files found"]]]

                    select_directory_btn.click(
                        select_directory_on_empty, outputs=[input_directory_state, directory_input], show_progress=True
                    )

                with gr.Column():
                    select_out_directory_btn = gr.Button("Select output directory.")
                    selected_out_textbox = gr.Textbox(
                        label="Output directory",
                        interactive=False,
                        placeholder="If not selected, the input directory will be used.",
                    )

                    def select_directory_wrapper():
                        return (select_directory(collect_files=False),) * 2

                    select_out_directory_btn.click(
                        select_directory_wrapper,
                        outputs=[output_directory_predict_state, selected_out_textbox],
                        show_progress=False,
                    )

            confidence_slider, sensitivity_slider, overlap_slider = sample_sliders()

            (
                species_list_radio,
                species_file_input,
                lat_number,
                lon_number,
                week_number,
                sf_thresh_number,
                yearlong_checkbox,
                selected_classifier_state,
            ) = species_lists()

            output_type_radio = gr.Radio(
                list(OUTPUT_TYPE_MAP.keys()),
                value="Raven selection table",
                label="Result type",
                info="Specifies output format.",
            )

            with gr.Row():
                batch_size_number = gr.Number(
                    precision=1, label="Batch size", value=1, info="Number of samples to process at the same time."
                )
                threads_number = gr.Number(precision=1, label="Threads", value=4, info="Number of CPU threads.")

            locale_radio = locale()

            start_batch_analysis_btn = gr.Button("Analyze")

            result_grid = gr.Matrix(headers=["File", "Execution"], elem_classes="mh-200")

            inputs = [
                output_directory_predict_state,
                confidence_slider,
                sensitivity_slider,
                overlap_slider,
                species_list_radio,
                species_file_input,
                lat_number,
                lon_number,
                week_number,
                yearlong_checkbox,
                sf_thresh_number,
                selected_classifier_state,
                output_type_radio,
                locale_radio,
                batch_size_number,
                threads_number,
                input_directory_state,
            ]

            start_batch_analysis_btn.click(runBatchAnalysis, inputs=inputs, outputs=result_grid)

    def build_train_tab():
        with gr.Tab("Train"):
            input_directory_state = gr.State()
            output_directory_state = gr.State()

            with gr.Row():
                with gr.Column():
                    select_directory_btn = gr.Button("Training data")
                    directory_input = gr.List(headers=["Classes"], interactive=False, elem_classes="mh-200")
                    select_directory_btn.click(
                        select_subdirectories, outputs=[input_directory_state, directory_input], show_progress=False
                    )

                with gr.Column():
                    select_directory_btn = gr.Button("Classifier output")

                    with gr.Row():
                        classifier_name = gr.Textbox(
                            "CustomClassifier.tflite",
                            visible=False,
                            info="The filename of the new classifier.",
                        )

                    def select_directory_and_update_tb():
                        dir_name = _WINDOW.create_file_dialog(webview.FOLDER_DIALOG)

                        if dir_name:
                            return dir_name[0], gr.Textbox.update(label=dir_name[0] + "\\", visible=True)

                        return None, None

                    select_directory_btn.click(
                        select_directory_and_update_tb, outputs=[output_directory_state, classifier_name], show_progress=False
                    )

            with gr.Row():
                epoch_number = gr.Number(100, label="Epochs", info="Number of training epochs.")
                batch_size_number = gr.Number(32, label="Batch size", info="Batch size.")
                learning_rate_number = gr.Number(0.01, label="Learning rate", info="Learning rate.")

            hidden_units_number = gr.Number(
                0, label="Hidden units", info="Number of hidden units. If set to >0, a two-layer classifier is used."
            )

            train_history_plot = gr.Plot()

            start_training_button = gr.Button("Start training")

            start_training_button.click(
                start_training,
                inputs=[
                    input_directory_state,
                    output_directory_state,
                    classifier_name,
                    epoch_number,
                    batch_size_number,
                    learning_rate_number,
                    hidden_units_number,
                ],
                outputs=[train_history_plot],
            )

    def build_segments_tab():
        with gr.Tab("Segments"):
            audio_directory_state = gr.State()
            result_directory_state = gr.State()
            output_directory_state = gr.State()

            def select_directory_to_state_and_tb():
                return (select_directory(collect_files=False),) * 2

            with gr.Row():
                select_audio_directory_btn = gr.Button("Select audio directory (recursive)")
                selected_audio_directory_tb = gr.Textbox(show_label=False, interactive=False)
                select_audio_directory_btn.click(
                    select_directory_to_state_and_tb,
                    outputs=[selected_audio_directory_tb, audio_directory_state],
                    show_progress=False,
                )

            with gr.Row():
                select_result_directory_btn = gr.Button("Select result directory")
                selected_result_directory_tb = gr.Textbox(
                    show_label=False, interactive=False, placeholder="Same as audio directory of not selected"
                )
                select_result_directory_btn.click(
                    select_directory_to_state_and_tb,
                    outputs=[result_directory_state, selected_result_directory_tb],
                    show_progress=False,
                )

            with gr.Row():
                select_output_directory_btn = gr.Button("Select output directory")
                selected_output_directory_tb = gr.Textbox(
                    show_label=False, interactive=False, placeholder="Same as audio directory of not selected"
                )
                select_output_directory_btn.click(
                    select_directory_to_state_and_tb,
                    outputs=[selected_output_directory_tb, output_directory_state],
                    show_progress=False,
                )

            min_conf_slider = gr.Slider(
                minimum=0.1, maximum=0.99, step=0.01, label="Minimum confidence", info="Minimum confidence threshold."
            )
            num_seq_number = gr.Number(
                100, label="Max number of segments", info="Maximum number of randomly extracted segments per species."
            )
            seq_length_number = gr.Number(3.0, label="Sequence length", info="Length of extracted segments in seconds.")
            threads_number = gr.Number(4, label="Threads", info="Number of CPU threads.")

            extract_segments_btn = gr.Button("Extract segments")

            result_grid = gr.Matrix(headers=["File", "Execution"], elem_classes="mh-200")

            extract_segments_btn.click(
                extract_segments,
                inputs=[
                    audio_directory_state,
                    result_directory_state,
                    output_directory_state,
                    min_conf_slider,
                    num_seq_number,
                    seq_length_number,
                    threads_number,
                ],
                outputs=result_grid,
            )

    with gr.Blocks(
        css=r".d-block .wrap {display: block !important;} .mh-200 {max-height: 300px; overflow-y: auto !important;} footer {display: none !important;} #single_file_audio, #single_file_audio * {max-height: 81.6px; min-height: 0;}",
        theme=gr.themes.Default(),
        analytics_enabled=False,
    ) as demo:
        build_single_analysis_tab()
        build_multi_analysis_tab()
        build_train_tab()
        build_segments_tab()

    url = demo.queue(api_open=False).launch(prevent_thread_lock=True, quiet=True)[1]
    _WINDOW = webview.create_window("BirdNET-Analyzer", url.rstrip("/") + "?__theme=light", min_size=(1024, 768))

    webview.start(private_mode=False)<|MERGE_RESOLUTION|>--- conflicted
+++ resolved
@@ -535,32 +535,11 @@
 
     result_list = []
 
-<<<<<<< HEAD
     # Extract segments
     if cfg.CPU_THREADS < 2:
         for i, entry in enumerate(flist):
             result = extractSegments_wrapper(entry)
             result_list.append(result)
-=======
-                with gr.Column(visible=False) as position_row:
-                    lat_number = gr.Slider(
-                        minimum=-90, maximum=90, value=0, step=1, label="Latitude", info="Recording location latitude."
-                    )
-                    lon_number = gr.Slider(
-                        minimum=-180, maximum=180, value=0, step=1, label="Longitude", info="Recording location longitude."
-                    )
-                    with gr.Row():
-                        yearlong_checkbox = gr.Checkbox(True, label="Year-round")
-                        week_number = gr.Slider(
-                            minimum=1,
-                            maximum=48,
-                            value=1,
-                            step=1,
-                            interactive=False,
-                            label="Week",
-                            info="Week of the year when the recording was made. Values in [1, 48] (4 weeks per month).",
-                        )
->>>>>>> 6b17e02f
 
             if progress is not None:
                 progress((i, len(flist)), total=len(flist), unit="files")
@@ -634,8 +613,8 @@
     with gr.Accordion("Species selection", open=opened):
         with gr.Row():
             species_list_radio = gr.Radio(
-                [_CUSTOM_SPECIES, _PREDICT_SPECIES, _CUSTOM_CLASSIFIER, _ALL_SPECIES],
-                value=_ALL_SPECIES,
+                [_CUSTOM_SPECIES, _PREDICT_SPECIES, _CUSTOM_CLASSIFIER, "all species"],
+                value="all species",
                 label="Species list",
                 info="List of all possible species",
                 elem_classes="d-block",
@@ -643,10 +622,10 @@
 
             with gr.Column(visible=False) as position_row:
                 lat_number = gr.Slider(
-                    minimum=-180, maximum=180, value=0, step=1, label="Latitude", info="Recording location latitude."
+                    minimum=-90, maximum=90, value=0, step=1, label="Latitude", info="Recording location latitude."
                 )
                 lon_number = gr.Slider(
-                    minimum=-90, maximum=90, value=0, step=1, label="Longitude", info="Recording location longitude."
+                    minimum=-180, maximum=180, value=0, step=1, label="Longitude", info="Recording location longitude."
                 )
                 with gr.Row():
                     yearlong_checkbox = gr.Checkbox(True, label="Year-round")
